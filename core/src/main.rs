--- conflicted
+++ resolved
@@ -67,24 +67,9 @@
 /// The epoch counter
 pub type EpochID = u32;
 
-<<<<<<< HEAD
-static ORACLE_CORE_ASCII: &str = r#"
-   ____                 _         _____
-  / __ \               | |       / ____|
- | |  | |_ __ __ _  ___| | ___  | |     ___  _ __ ___
- | |  | | '__/ _` |/ __| |/ _ \ | |    / _ \| '__/ _ \
- | |__| | | | (_| | (__| |  __/ | |___| (_) | | |  __/
-  \____/|_|  \__,_|\___|_|\___|  \_____\___/|_|  \___|
-"#;
-
 const ORACLE_VERSION: &str = concat!(env!("CARGO_PKG_VERSION"), " ", env!("GIT_COMMIT_INFO"));
 
-#[derive(Parser)]
 #[clap(author, version = ORACLE_VERSION, about, long_about = None)]
-=======
-#[derive(Debug, Parser)]
-#[clap(author, version, about, long_about = None)]
->>>>>>> 4de43254
 struct Args {
     #[clap(subcommand)]
     command: Command,
