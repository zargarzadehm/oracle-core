// Coding conventions
#![allow(dead_code)]
#![allow(clippy::redundant_clone)]
#![allow(clippy::ptr_arg)]
#![allow(clippy::unit_arg)]
#![forbid(unsafe_code)]
#![deny(non_upper_case_globals)]
#![deny(non_camel_case_types)]
#![deny(non_snake_case)]
#![deny(unused_mut)]
#![deny(unused_imports)]
#![deny(clippy::wildcard_enum_match_arm)]
#![deny(clippy::todo)]
#![deny(clippy::unimplemented)]

#[macro_use]
extern crate lazy_static;

mod actions;
mod address_util;
mod api;
mod box_kind;
mod cli_commands;
mod contracts;
mod datapoint_source;
mod default_parameters;
mod logging;
mod migrate;
mod node_interface;
mod oracle_config;
mod oracle_state;
mod oracle_types;
mod pool_commands;
mod pool_config;
mod scans;
mod serde;
mod spec_token;
mod state;
mod templates;
#[cfg(test)]
mod tests;
mod wallet;

use actions::PoolAction;
use anyhow::Context;
use clap::{Parser, Subcommand};
use crossbeam::channel::bounded;
use ergo_lib::ergo_chain_types::Digest32;
use ergo_lib::ergotree_ir::chain::address::Address;
use ergo_lib::ergotree_ir::chain::address::NetworkAddress;
use ergo_lib::ergotree_ir::chain::address::NetworkPrefix;
use ergo_lib::ergotree_ir::chain::token::Token;
use ergo_lib::ergotree_ir::chain::token::TokenId;
use log::error;
use log::LevelFilter;
use node_interface::assert_wallet_unlocked;
use node_interface::node_api::NodeApi;
use oracle_config::ORACLE_CONFIG;
use oracle_state::register_and_save_scans;
use oracle_state::OraclePool;
use oracle_types::BlockHeight;

use pool_commands::publish_datapoint::PublishDatapointActionError::DataPointSource;
use pool_commands::refresh::RefreshActionError;
use pool_commands::PoolCommandError;
use pool_config::DEFAULT_POOL_CONFIG_FILE_NAME;
use pool_config::POOL_CONFIG;
use state::process;
use state::PoolState;
use std::convert::TryFrom;
use std::convert::TryInto;
use std::env;
use std::path::Path;
use std::path::PathBuf;
use std::str::FromStr;
use std::thread;
use std::time::Duration;

use crate::actions::execute_action;
use crate::api::start_rest_server;
use crate::default_parameters::print_contract_hashes;
use crate::migrate::check_migration_to_split_config;
use crate::oracle_config::OracleConfig;
use crate::oracle_config::DEFAULT_ORACLE_CONFIG_FILE_NAME;
use crate::oracle_config::ORACLE_CONFIG_FILE_PATH;
use crate::oracle_config::ORACLE_CONFIG_OPT;
use crate::pool_commands::build_action;
use crate::pool_config::POOL_CONFIG_FILE_PATH;

const APP_VERSION: &str = concat!(
    "v",
    env!("CARGO_PKG_VERSION"),
    "+",
    env!("GIT_COMMIT_HASH"),
    " ",
    env!("GIT_COMMIT_DATE")
);

#[derive(Debug, Parser)]
#[clap(author, version = APP_VERSION, about, long_about = None)]
struct Args {
    #[clap(subcommand)]
    command: Command,
    /// Increase the logging verbosity
    #[clap(short, long)]
    verbose: bool,
    /// Set path of oracle configuration file to use. Default is ./oracle_config.yaml
    #[clap(long)]
    oracle_config_file: Option<String>,
    /// Set path of pool configuration file to use. Default is ./pool_config.yaml
    #[clap(long)]
    pool_config_file: Option<String>,
    /// Set folder path for the data files (scanIDs.json, logs). Default is the current folder.
    #[clap(short, long)]
    data_dir: Option<String>,
}

#[derive(Debug, Subcommand)]
enum Command {
    /// Generate oracle_config.yaml with default settings.
    GenerateOracleConfig,
    /// Bootstrap a new oracle-pool or generate a bootstrap config template file using default
    /// contract scripts and parameters.
    Bootstrap {
        /// The name of the bootstrap config file.
        yaml_config_name: String,
        #[clap(short, long)]
        /// Set this flag to output a bootstrap config template file to the given filename. If
        /// filename already exists, return error.
        generate_config_template: bool,
    },

    /// Run the oracle-pool
    Run {
        /// Run in read-only mode
        #[clap(long)]
        read_only: bool,
        #[clap(long)]
        /// Set this flag to enable the REST API. NOTE: SSL is not used!
        enable_rest_api: bool,
    },

    /// Send reward tokens accumulated in the oracle box to a chosen address
    ExtractRewardTokens {
        /// Base58 encoded address to send reward tokens to
        rewards_address: String,
    },

    /// Print the number of reward tokens earned by the oracle (in the last posted/collected oracle box)
    PrintRewardTokens,

    /// Transfer an oracle token to a chosen address.
    TransferOracleToken {
        /// Base58 encoded address to send oracle token to
        oracle_token_address: String,
    },

    /// Vote to update the oracle pool
    VoteUpdatePool {
        /// The base16-encoded blake2b hash of the serialized pool box contract for the new pool box.
        new_pool_box_address_hash_str: String,
        /// The base16-encoded reward token id of the new pool box (use existing if unchanged)
        reward_token_id_str: String,
        /// The reward token amount in the pool box at the time of update transaction is committed.
        reward_token_amount: u32,
        /// The creation height of the existing update box.
        update_box_creation_height: u32,
    },
    /// Initiate the Update Pool transaction.
    /// Run with no arguments to show diff between oracle_config.yaml and oracle_config_updated.yaml
    /// Updated config file must be created using --prepare-update command first
    UpdatePool {
        /// New pool box hash. Must match hash of updated pool contract
        new_pool_box_hash: Option<String>,
        /// New reward token id (optional, base64)
        reward_token_id: Option<String>,
        /// New reward token amount, required if new token id was voted for
        reward_token_amount: Option<u64>,
    },
    /// Prepare updating oracle pool with new contracts/parameters.
    /// Creates new refresh box and pool box if needed (e.g. if new reward tokens are minted)
    PrepareUpdate {
        /// Name of the parameters file (.yaml) with new contract parameters
        update_file: String,
    },

    /// Print base 64 encodings of the blake2b hash of ergo-tree bytes of each contract
    PrintContractHashes,

    ImportPoolUpdate {
        /// Name of the pool config file (.yaml) with new contract parameters
        pool_config_file: String,
    },
}

fn main() {
    let args = Args::parse();

    ORACLE_CONFIG_FILE_PATH
        .set(
            PathBuf::from_str(
                &args
                    .oracle_config_file
                    .unwrap_or_else(|| DEFAULT_ORACLE_CONFIG_FILE_NAME.to_string()),
            )
            .unwrap(),
        )
        .unwrap();
    POOL_CONFIG_FILE_PATH
        .set(
            PathBuf::from_str(
                &args
                    .pool_config_file
                    .unwrap_or_else(|| DEFAULT_POOL_CONFIG_FILE_NAME.to_string()),
            )
            .unwrap(),
        )
        .unwrap();

    let pool_config_path = POOL_CONFIG_FILE_PATH.get().unwrap();
    let oracle_config_path = ORACLE_CONFIG_FILE_PATH.get().unwrap();

    if !pool_config_path.exists() && oracle_config_path.exists() {
        if let Err(e) = check_migration_to_split_config(oracle_config_path, pool_config_path) {
            eprintln!("Failed to migrate to split config: {}", e);
        }
    }

    if !oracle_config_path.exists() {
        OracleConfig::write_default_config_file(oracle_config_path);
        println!(
            "{} not found. Default config file is generated.",
            oracle_config_path.display()
        );
        println!(
            "Please, set the required parameters(node credentials, oracle_address) and run again"
        );
        return;
    }

    let cmdline_log_level = if args.verbose {
        Some(LevelFilter::Debug)
    } else {
        None
    };
    let data_dir_path = if let Some(ref data_dir) = args.data_dir {
        Path::new(&data_dir).to_path_buf()
    } else {
        env::current_dir().unwrap()
    };

    let config_log_level = ORACLE_CONFIG_OPT
        .clone()
        .map(|c| c.log_level)
        .ok()
        .flatten();
    logging::setup_log(cmdline_log_level, config_log_level, &data_dir_path);

    scans::SCANS_DIR_PATH.set(data_dir_path).unwrap();

    let mut tokio_runtime = tokio::runtime::Runtime::new().unwrap();

    #[allow(clippy::wildcard_enum_match_arm)]
    match args.command {
        Command::GenerateOracleConfig => {
            if !oracle_config_path.exists() {
                OracleConfig::write_default_config_file(oracle_config_path);
                println!("Default oracle_config.yaml file is generated.");
                println!("Please, set the required parameters (node credentials, oracle_address)");
            } else {
                println!("oracle_config.yaml file already exists. Please, remove it and run again");
            }
        }
        Command::Bootstrap {
            yaml_config_name,
            generate_config_template,
        } => {
            if let Err(e) = (|| -> Result<(), anyhow::Error> {
                if generate_config_template {
                    cli_commands::bootstrap::generate_bootstrap_config_template(yaml_config_name)?;
                } else {
                    cli_commands::bootstrap::bootstrap(yaml_config_name)?;
                }
                Ok(())
            })() {
                {
                    error!("Fatal advanced-bootstrap error: {:?}", e);
                    std::process::exit(exitcode::SOFTWARE);
                }
            };
        }
        Command::PrintContractHashes => {
            print_contract_hashes();
        }
        oracle_command => handle_pool_command(oracle_command, &mut tokio_runtime),
    }
}

/// Handle all non-bootstrap commands
fn handle_pool_command(command: Command, tokio_runtime: &mut tokio::runtime::Runtime) {
    let node_api = NodeApi::new(ORACLE_CONFIG.node_api_key.clone(), &ORACLE_CONFIG.node_url);
    let height = node_api.node.current_block_height().unwrap() as u32;
    log_on_launch();
    assert_wallet_unlocked(&node_api.node);
    register_and_save_scans(&node_api).unwrap();
    let op = OraclePool::new().unwrap();
    match command {
        Command::Run {
            read_only,
            enable_rest_api,
        } => {
            let (_, repost_receiver) = bounded::<bool>(1);

            // Start Oracle Core GET API Server
            if enable_rest_api {
                tokio_runtime.spawn(start_rest_server(repost_receiver));
            }
            loop {
                if let Err(e) = main_loop_iteration(&op, read_only) {
                    error!("error: {:?}", e);
                }
                // Delay loop restart
                thread::sleep(Duration::new(30, 0));
            }
        }

        Command::ExtractRewardTokens { rewards_address } => {
            if let Err(e) = cli_commands::extract_reward_tokens::extract_reward_tokens(
                // TODO: pass the NodeApi instance instead of these three
                &node_api,
                &node_api.node,
                &node_api.node,
                op.get_local_datapoint_box_source(),
                rewards_address,
                height,
            ) {
                error!("Fatal extract-rewards-token error: {:?}", e);
                std::process::exit(exitcode::SOFTWARE);
            }
        }

        Command::PrintRewardTokens => {
            if let Err(e) = cli_commands::print_reward_tokens::print_reward_tokens(
                op.get_local_datapoint_box_source(),
            ) {
                error!("Fatal print-rewards-token error: {:?}", e);
                std::process::exit(exitcode::SOFTWARE);
            }
        }

        Command::TransferOracleToken {
            oracle_token_address,
        } => {
            if let Err(e) = cli_commands::transfer_oracle_token::transfer_oracle_token(
                &node_api,
                &node_api.node,
                &node_api.node,
                op.get_local_datapoint_box_source(),
                oracle_token_address,
                height,
            ) {
                error!("Fatal transfer-oracle-token error: {:?}", e);
                std::process::exit(exitcode::SOFTWARE);
            }
        }

        Command::VoteUpdatePool {
            new_pool_box_address_hash_str,
            reward_token_id_str,
            reward_token_amount,
            update_box_creation_height,
        } => {
            if let Err(e) = cli_commands::vote_update_pool::vote_update_pool(
                &node_api,
                &node_api.node,
                &node_api.node,
                op.get_local_ballot_box_source(),
                new_pool_box_address_hash_str,
                reward_token_id_str,
                reward_token_amount,
<<<<<<< HEAD
                BlockHeight(update_box_creation_height),
=======
                update_box_creation_height,
                height,
>>>>>>> aa0a79b1
            ) {
                error!("Fatal vote-update-pool error: {:?}", e);
                std::process::exit(exitcode::SOFTWARE);
            }
        }
        Command::UpdatePool {
            new_pool_box_hash,
            reward_token_id,
            reward_token_amount,
        } => {
            let new_reward_tokens =
                reward_token_id
                    .zip(reward_token_amount)
                    .map(|(token_id, amount)| Token {
                        token_id: TokenId::from(Digest32::try_from(token_id).unwrap()),
                        amount: amount.try_into().unwrap(),
                    });
            if let Err(e) = cli_commands::update_pool::update_pool(
                &op,
                &node_api,
                &node_api.node,
                &node_api.node,
                new_pool_box_hash,
                new_reward_tokens,
                height,
            ) {
                error!("Fatal update-pool error: {}", e);
                std::process::exit(exitcode::SOFTWARE);
            }
        }
        Command::PrepareUpdate { update_file } => {
            if let Err(e) =
                cli_commands::prepare_update::prepare_update(update_file, &node_api, height)
            {
                error!("Fatal update error : {}", e);
                std::process::exit(exitcode::SOFTWARE);
            }
        }
        Command::ImportPoolUpdate { pool_config_file } => {
            if let Err(e) = cli_commands::import_pool_update::import_pool_update(
                pool_config_file,
                &POOL_CONFIG.token_ids.oracle_token_id,
                POOL_CONFIG_FILE_PATH.get().unwrap(),
                op.get_local_datapoint_box_source(),
                scans::SCANS_DIR_PATH.get().unwrap(),
            ) {
                error!("Fatal import pool update error : {}", e);
                std::process::exit(exitcode::SOFTWARE);
            } else {
                log::info!("pool config update imported successfully. Please, restart the oracle");
                std::process::exit(exitcode::OK);
            }
        }
        Command::Bootstrap { .. }
        | Command::PrintContractHashes
        | Command::GenerateOracleConfig => unreachable!(),
    }
}

fn main_loop_iteration(op: &OraclePool, read_only: bool) -> std::result::Result<(), anyhow::Error> {
<<<<<<< HEAD
    let height = current_block_height().context("Failed to get the current height")?;
    let wallet = WalletData::new();
    let network_change_address = get_change_address_from_node()?;
=======
    let node_api = NodeApi::new(ORACLE_CONFIG.node_api_key.clone(), &ORACLE_CONFIG.node_url);
    let height = node_api
        .node
        .current_block_height()
        .context("Failed to get the current height")? as u32;
    let network_change_address = node_api.get_change_address()?;
>>>>>>> aa0a79b1
    let pool_state = match op.get_live_epoch_state() {
        Ok(live_epoch_state) => PoolState::LiveEpoch(live_epoch_state),
        Err(error) => {
            log::debug!("error getting live epoch state: {}", error);
            PoolState::NeedsBootstrap
        }
    };
    let epoch_length = POOL_CONFIG
        .refresh_box_wrapper_inputs
        .contract_inputs
        .contract_parameters()
        .epoch_length();
    if let Some(cmd) = process(pool_state, epoch_length, height) {
        log::debug!("Height {height}. Building action for command: {:?}", cmd);
        let build_action_res =
            build_action(cmd, op, &node_api, height, network_change_address.address());
        if let Some(action) =
            log_and_continue_if_non_fatal(network_change_address.network(), build_action_res)?
        {
            if !read_only {
                execute_action(action, &node_api)?;
            }
        };
    }
    Ok(())
}

fn log_and_continue_if_non_fatal(
    network_prefix: NetworkPrefix,
    res: Result<PoolAction, PoolCommandError>,
) -> Result<Option<PoolAction>, PoolCommandError> {
    match res {
        Ok(action) => Ok(Some(action)),
        Err(PoolCommandError::RefreshActionError(RefreshActionError::FailedToReachConsensus {
            expected,
            found_public_keys,
            found_num,
        })) => {
            let found_oracle_addresses: String = found_public_keys
                .into_iter()
                .map(|pk| NetworkAddress::new(network_prefix, &Address::P2Pk(pk)).to_base58())
                .collect::<Vec<String>>()
                .join(", ");
            log::error!("Refresh failed, not enough datapoints. The minimum number of datapoints within the deviation range: required minumum {expected}, found {found_num} from addresses {found_oracle_addresses},");
            Ok(None)
        }
        Err(PoolCommandError::PublishDatapointActionError(DataPointSource(e))) => {
            log::error!("Failed to get datapoint with error: {}", e);
            Ok(None)
        }
        Err(e) => Err(e),
    }
}

fn log_on_launch() {
    log::info!("{}", APP_VERSION);
    if let Ok(config) = ORACLE_CONFIG_OPT.clone() {
        // log::info!("Token ids: {:?}", config.token_ids);
        log::info!("Oracle address: {}", config.oracle_address.to_base58());
    }
}<|MERGE_RESOLUTION|>--- conflicted
+++ resolved
@@ -299,7 +299,7 @@
 /// Handle all non-bootstrap commands
 fn handle_pool_command(command: Command, tokio_runtime: &mut tokio::runtime::Runtime) {
     let node_api = NodeApi::new(ORACLE_CONFIG.node_api_key.clone(), &ORACLE_CONFIG.node_url);
-    let height = node_api.node.current_block_height().unwrap() as u32;
+    let height = BlockHeight(node_api.node.current_block_height().unwrap() as u32);
     log_on_launch();
     assert_wallet_unlocked(&node_api.node);
     register_and_save_scans(&node_api).unwrap();
@@ -378,12 +378,8 @@
                 new_pool_box_address_hash_str,
                 reward_token_id_str,
                 reward_token_amount,
-<<<<<<< HEAD
                 BlockHeight(update_box_creation_height),
-=======
-                update_box_creation_height,
                 height,
->>>>>>> aa0a79b1
             ) {
                 error!("Fatal vote-update-pool error: {:?}", e);
                 std::process::exit(exitcode::SOFTWARE);
@@ -444,18 +440,12 @@
 }
 
 fn main_loop_iteration(op: &OraclePool, read_only: bool) -> std::result::Result<(), anyhow::Error> {
-<<<<<<< HEAD
-    let height = current_block_height().context("Failed to get the current height")?;
-    let wallet = WalletData::new();
-    let network_change_address = get_change_address_from_node()?;
-=======
     let node_api = NodeApi::new(ORACLE_CONFIG.node_api_key.clone(), &ORACLE_CONFIG.node_url);
     let height = node_api
         .node
         .current_block_height()
         .context("Failed to get the current height")? as u32;
     let network_change_address = node_api.get_change_address()?;
->>>>>>> aa0a79b1
     let pool_state = match op.get_live_epoch_state() {
         Ok(live_epoch_state) => PoolState::LiveEpoch(live_epoch_state),
         Err(error) => {
