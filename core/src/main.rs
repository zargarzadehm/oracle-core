--- conflicted
+++ resolved
@@ -41,7 +41,6 @@
 mod tests;
 mod wallet;
 
-use actions::execute_action;
 use actions::PoolAction;
 use anyhow::anyhow;
 use anyhow::Context;
@@ -63,7 +62,7 @@
 use oracle_state::register_and_save_scans;
 use oracle_state::OraclePool;
 use oracle_types::BlockHeight;
-use pool_commands::build_action;
+
 use pool_commands::publish_datapoint::PublishDatapointActionError::DataPointSource;
 use pool_commands::refresh::RefreshActionError;
 use pool_commands::PoolCommandError;
@@ -79,29 +78,16 @@
 use std::time::Duration;
 use wallet::WalletData;
 
+use crate::actions::execute_action;
 use crate::api::start_rest_server;
 use crate::default_parameters::print_contract_hashes;
-<<<<<<< HEAD
-use crate::oracle_config::MAYBE_ORACLE_CONFIG;
-
-/// A Base58 encoded String of a Ergo P2PK address. Using this type def until sigma-rust matures further with the actual Address type.
-pub type P2PKAddress = String;
-/// A Base58 encoded String of a Ergo P2S address. Using this type def until sigma-rust matures further with the actual Address type.
-pub type P2SAddress = String;
-/// The smallest unit of the Erg currency.
-pub type NanoErg = u64;
-/// Duration in number of blocks.
-pub type BlockDuration = u64;
-/// The epoch counter
-pub type EpochID = u32;
-=======
 use crate::migrate::check_migration_to_split_config;
 use crate::oracle_config::OracleConfig;
 use crate::oracle_config::DEFAULT_ORACLE_CONFIG_FILE_NAME;
 use crate::oracle_config::ORACLE_CONFIG_FILE_PATH;
 use crate::oracle_config::ORACLE_CONFIG_OPT;
+use crate::pool_commands::build_action;
 use crate::pool_config::POOL_CONFIG_FILE_PATH;
->>>>>>> 4e2385d8
 
 const APP_VERSION: &str = concat!(
     "v",
@@ -428,11 +414,7 @@
         .contract_parameters()
         .epoch_length();
     if let Some(cmd) = process(pool_state, epoch_length, height) {
-<<<<<<< HEAD
-        log::info!("Height {height}. Building action for command: {:?}", cmd);
-=======
         log::debug!("Height {height}. Building action for command: {:?}", cmd);
->>>>>>> 4e2385d8
         let build_action_res =
             build_action(cmd, op, &wallet, height, network_change_address.address());
         if let Some(action) =
