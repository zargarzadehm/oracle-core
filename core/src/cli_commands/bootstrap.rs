//! Bootstrap a new oracle pool
use std::{convert::TryInto, io::Write};

use derive_more::From;
use ergo_lib::{
    chain::{
        ergo_box::box_builder::{ErgoBoxCandidateBuilder, ErgoBoxCandidateBuilderError},
        transaction::Transaction,
    },
    ergotree_ir::{
        chain::{
            address::{Address, AddressEncoder, AddressEncoderError, NetworkPrefix},
            ergo_box::{
                box_value::{BoxValue, BoxValueError},
                ErgoBox,
            },
            token::{Token, TokenId},
        },
        ergo_tree::ErgoTree,
        serialization::SigmaParsingError,
    },
    wallet::{
        box_selector::{BoxSelector, BoxSelectorError, SimpleBoxSelector},
        tx_builder::{TxBuilder, TxBuilderError},
    },
};
use ergo_node_interface::{node_interface::NodeError, NodeInterface};
use log::{debug, info};
use serde::{Deserialize, Serialize};
use thiserror::Error;
use yaml_rust::{Yaml, YamlEmitter, YamlLoader};

use crate::{
    box_kind::{make_pool_box_candidate, make_refresh_box_candidate},
    contracts::{pool::PoolContract, refresh::RefreshContract, update::UpdateContract},
    node_interface::SubmitTransaction,
    wallet::{WalletDataSource, WalletSign},
};

// Note that we need the following trait implementations for `NodeInterface` because we can't rely
// on any of the functions in the `crate::node_interface` module since they all implicitly rely on
// the existence of an oracle-pool `yaml` config file.

impl SubmitTransaction for NodeInterface {
    fn submit_transaction(&self, tx: &Transaction) -> crate::node_interface::Result<String> {
        self.submit_transaction(tx)
    }
}

impl WalletSign for NodeInterface {
    fn sign_transaction_with_inputs(
        &self,
        unsigned_tx: &ergo_lib::chain::transaction::unsigned::UnsignedTransaction,
        _inputs: ergo_lib::chain::transaction::TxIoVec<ErgoBox>,
        _data_boxes: Option<ergo_lib::chain::transaction::TxIoVec<ErgoBox>>,
    ) -> Result<Transaction, NodeError> {
        self.sign_transaction(unsigned_tx)
    }
}
impl WalletDataSource for NodeInterface {
    fn get_unspent_wallet_boxes(&self) -> Result<Vec<ErgoBox>, NodeError> {
        self.unspent_boxes()
    }
}

/// Loads bootstrap configuration file and performs the chain-transactions for minting of tokens and
/// box creations. An oracle configuration file is then created which contains the `TokenId`s of the
/// minted tokens.
pub fn bootstrap(yaml_config_file_name: String) -> Result<(), BootstrapError> {
    let s = std::fs::read_to_string(yaml_config_file_name.clone())?;
    let yaml = &YamlLoader::load_from_str(&s).unwrap()[0];
    let config = bootstrap_config_from_yaml(yaml)?;

    info!("{} loaded", yaml_config_file_name);
    // We can't call any functions from the `crate::node_interface` module because we don't have an
    // `oracle_config.yaml` file to work from here.
    let node = NodeInterface::new(&config.node_api_key, &config.node_ip, &config.node_port);
    let prefix = if config.is_mainnet {
        NetworkPrefix::Mainnet
    } else {
        NetworkPrefix::Testnet
    };
    let change_address_str = node
        .wallet_status()?
        .change_address
        .ok_or(BootstrapError::NoChangeAddressSetInNode)?;
    debug!("Change address: {}", change_address_str);

    let change_address = AddressEncoder::new(prefix).parse_address_from_str(&change_address_str)?;
    let input = BootstrapInput {
        config,
        wallet: &node,
        wallet_sign: &node,
        submit_tx: &node,
        tx_fee: BoxValue::SAFE_USER_MIN,
        erg_value_per_box: BoxValue::SAFE_USER_MIN,
        change_address,
        height: node.current_block_height()? as u32,
    };
    let oracle_config = perform_bootstrap_chained_transaction(input)?;
    info!("Bootstrap chain-transaction complete");
    let s = serde_yaml::to_string(&oracle_config)?;
    let mut file = std::fs::File::create(crate::oracle_config::DEFAULT_CONFIG_FILE_NAME)?;
    file.write_all(s.as_bytes())?;
    Ok(())
}

pub struct BootstrapInput<'a> {
    pub config: BootstrapConfig,
    pub wallet: &'a dyn WalletDataSource,
    pub wallet_sign: &'a dyn WalletSign,
    pub submit_tx: &'a dyn SubmitTransaction,
    pub tx_fee: BoxValue,
    pub erg_value_per_box: BoxValue,
    pub change_address: Address,
    pub height: u32,
}

/// Perform and submit to the mempool the chained-transaction to boostrap the oracle pool. We first
/// mint the oracle-pool tokens then create the pool and refresh boxes as described in EIP-23:
/// https://github.com/ergoplatform/eips/blob/eip23/eip-0023.md#tokens
pub fn perform_bootstrap_chained_transaction(
    input: BootstrapInput,
) -> Result<OracleConfigFields, BootstrapError> {
    let BootstrapInput {
        config,
        wallet,
        wallet_sign,
        submit_tx,
        tx_fee,
        erg_value_per_box,
        change_address,
        height,
        ..
    } = input;

    // We can calculate the amount of ERGs necessary to effect this chained-transaction upfront.
    // We're going to mint 6 distinct types of tokens and create the pool and refresh boxes as
    // described in EIP-23. The minting of each type of token requires a distinct transaction, so we
    // need 8 transactions in total. We assume that the resulting token-holding boxes generated from
    // these transactions each has a box value of `erg_value_per_box`. Similarly the pool and
    // refresh boxes will also hold `erg_value_per_box`.
    //
    // Now define `E_i = i*(erg_value_per_box + tx_fee)` for `i = 1,2,.., 8`. `E_i` represents the
    // amount of ERGs necessary to effect `i` remaining transactions.
    //
    // So we require a total ERG value of `E_8 = 8*(erg_value_per_box + tx_fee)`
    //
    // The chain transaction is structured as follows:
    //   * First sweep the unspent boxes of the wallet for a target balance of `E_8`. Denote these
    //     input boxes by `I_1`.
    //
    //   * Mint the first token with `I_1` as input, resulting in two output boxes:
    //      - `B_1_token` containing the minted token and `ergo_value_per_box`
    //      - `B_1_remaining` containing `E_7` in ERG value.
    //
    //   * Mint the second token with input boxes containing `B_1_remaining`, resulting in two
    //     output boxes:
    //      - `B_2_token` containing the minted token and `ergo_value_per_box`
    //      - `B_2_remaining` containing `E_6` in ERG value.
    //
    // And so on.

    // This variable represents the index `i` described above.
    let mut num_transactions_left = 8;

    let wallet_pk_ergo_tree = config
        .addresses
        .wallet_address_for_chain_transaction
        .script()?;
    let guard = wallet_pk_ergo_tree.clone();

    // Since we're building a chain of transactions, we need to filter the output boxes of each
    // constituent transaction to be only those that are guarded by our wallet's key.
    let filter_tx_outputs = move |outputs: Vec<ErgoBox>| -> Vec<ErgoBox> {
        outputs
            .clone()
            .into_iter()
            .filter(|b| b.ergo_tree == guard)
            .collect()
    };

    // This closure computes `E_{num_transactions_left}`.
    let calc_target_balance = |num_transactions_left| {
        let b = erg_value_per_box.checked_mul_u32(num_transactions_left)?;
        let fees = tx_fee.checked_mul_u32(num_transactions_left)?;
        b.checked_add(&fees)
    };

    // Effect a single transaction that mints a token with given details, as described in comments
    // at the beginning. By default it uses `wallet_pk_ergo_tree` as the guard for the token box,
    // but this can be overriden with `different_token_box_guard`.
    let mint_token = |input_boxes: Vec<ErgoBox>,
                      num_transactions_left: &mut u32,
                      token_name,
                      token_desc,
                      token_amount,
                      different_token_box_guard: Option<ErgoTree>|
     -> Result<(Token, Transaction), BootstrapError> {
        let target_balance = calc_target_balance(*num_transactions_left)?;
        let box_selector = SimpleBoxSelector::new();
        let box_selection = box_selector.select(input_boxes, target_balance, &[])?;
        let token = Token {
            token_id: box_selection.boxes.first().box_id().into(),
            amount: token_amount,
        };
        let token_box_guard =
            different_token_box_guard.unwrap_or_else(|| wallet_pk_ergo_tree.clone());
        let mut builder = ErgoBoxCandidateBuilder::new(erg_value_per_box, token_box_guard, height);
        builder.mint_token(token.clone(), token_name, token_desc, 1);
        let mut output_candidates = vec![builder.build()?];

        let remaining_funds = ErgoBoxCandidateBuilder::new(
            calc_target_balance(*num_transactions_left - 1)?,
            wallet_pk_ergo_tree.clone(),
            height,
        )
        .build()?;
        output_candidates.push(remaining_funds.clone());

        let inputs = box_selection.boxes.clone();
        let tx_builder = TxBuilder::new(
            box_selection,
            output_candidates,
            height,
            tx_fee,
            change_address.clone(),
            BoxValue::MIN,
        );
        let mint_token_tx = tx_builder.build()?;
        debug!("Mint token unsigned transaction: {:?}", mint_token_tx);
        let signed_tx = wallet_sign.sign_transaction_with_inputs(&mint_token_tx, inputs, None)?;
        *num_transactions_left -= 1;
        Ok((token, signed_tx))
    };

    // Mint pool NFT token --------------------------------------------------------------------------
    info!("Minting pool NFT tx");
    let unspent_boxes = wallet.get_unspent_wallet_boxes()?;
    debug!("unspent boxes: {:?}", unspent_boxes);
    let target_balance = calc_target_balance(num_transactions_left)?;
    debug!("target_balance: {:?}", target_balance);
    let box_selector = SimpleBoxSelector::new();
    let box_selection = box_selector.select(unspent_boxes.clone(), target_balance, &[])?;
    debug!("box selection: {:?}", box_selection);

    let (pool_nft_token, signed_mint_pool_nft_tx) = mint_token(
        box_selection.boxes.as_vec().clone(),
        &mut num_transactions_left,
        config.tokens_to_mint.pool_nft.name.clone(),
        config.tokens_to_mint.pool_nft.description.clone(),
        1.try_into().unwrap(),
        None,
    )?;
    debug!("signed_mint_pool_nft_tx: {:?}", signed_mint_pool_nft_tx);

    // Mint refresh NFT token ----------------------------------------------------------------------
    info!("Minting refresh NFT tx");
    let inputs = filter_tx_outputs(signed_mint_pool_nft_tx.outputs.clone());
    debug!("inputs for refresh NFT mint: {:?}", inputs);
    let (refresh_nft_token, signed_mint_refresh_nft_tx) = mint_token(
        inputs,
        &mut num_transactions_left,
        config.tokens_to_mint.refresh_nft.name.clone(),
        config.tokens_to_mint.refresh_nft.description.clone(),
        1.try_into().unwrap(),
        None,
    )?;
    debug!(
        "signed_mint_refresh_nft_tx: {:?}",
        signed_mint_refresh_nft_tx
    );

    // Mint ballot tokens --------------------------------------------------------------------------
    info!("Minting ballot tokens tx");
    let inputs = filter_tx_outputs(signed_mint_refresh_nft_tx.outputs.clone());
    let (ballot_token, signed_mint_ballot_tokens_tx) = mint_token(
        inputs,
        &mut num_transactions_left,
        config.tokens_to_mint.ballot_tokens.name.clone(),
        config.tokens_to_mint.ballot_tokens.description.clone(),
        config
            .tokens_to_mint
            .ballot_tokens
            .quantity
            .try_into()
            .unwrap(),
        None,
    )?;

    // Mint update NFT token -----------------------------------------------------------------------
    let min_votes = config.refresh_contract_parameters.min_votes;
    let update_contract = UpdateContract::new()
        .with_min_votes(min_votes.try_into().unwrap())
        .with_pool_nft_token_id(pool_nft_token.token_id.clone())
        .with_ballot_token_id(ballot_token.token_id.clone());
    info!("Minting update NFT tx");
<<<<<<< HEAD
    let inputs = filter_tx_outputs(signed_mint_ballot_tokens_tx.outputs.clone());
=======
    let inputs = filter_tx_outputs(signed_mint_refresh_nft_tx.outputs.clone());
    debug!("inputs for update NFT mint: {:?}", inputs);
>>>>>>> 4de43254
    let (update_nft_token, signed_mint_update_nft_tx) = mint_token(
        inputs,
        &mut num_transactions_left,
        config.tokens_to_mint.update_nft.name.clone(),
        config.tokens_to_mint.update_nft.description.clone(),
        1.try_into().unwrap(),
        Some(update_contract.ergo_tree),
    )?;
    debug!("signed_mint_update_nft_tx: {:?}", signed_mint_update_nft_tx);

    // Mint oracle tokens --------------------------------------------------------------------------
    info!("Minting oracle tokens tx");
    let inputs = filter_tx_outputs(signed_mint_update_nft_tx.outputs.clone());
    debug!("inputs for oracle tokens mint: {:?}", inputs);
    let oracle_tokens_pk_ergo_tree = config.addresses.address_for_oracle_tokens.script()?;
    let (oracle_token, signed_mint_oracle_tokens_tx) = mint_token(
        inputs,
        &mut num_transactions_left,
        config.tokens_to_mint.oracle_tokens.name.clone(),
        config.tokens_to_mint.oracle_tokens.description.clone(),
        config
            .tokens_to_mint
            .oracle_tokens
            .quantity
            .try_into()
            .unwrap(),
        Some(oracle_tokens_pk_ergo_tree),
    )?;
    debug!(
        "signed_mint_oracle_tokens_tx: {:?}",
        signed_mint_oracle_tokens_tx
    );

<<<<<<< HEAD
=======
    // Mint ballot tokens --------------------------------------------------------------------------
    info!("Minting ballot tokens tx");
    let inputs = filter_tx_outputs(signed_mint_oracle_tokens_tx.outputs.clone());
    debug!("inputs for ballot tokens mint: {:?}", inputs);
    let (ballot_token, signed_mint_ballot_tokens_tx) = mint_token(
        inputs,
        &mut num_transactions_left,
        config.tokens_to_mint.ballot_tokens.name.clone(),
        config.tokens_to_mint.ballot_tokens.description.clone(),
        config
            .tokens_to_mint
            .ballot_tokens
            .quantity
            .try_into()
            .unwrap(),
        None,
    )?;
    debug!(
        "signed_mint_ballot_tokens_tx: {:?}",
        signed_mint_ballot_tokens_tx
    );

>>>>>>> 4de43254
    // Mint reward tokens --------------------------------------------------------------------------
    info!("Minting reward tokens tx");
    let inputs = filter_tx_outputs(signed_mint_ballot_tokens_tx.outputs.clone());
    debug!("inputs for reward tokens mint: {:?}", inputs);
    let (reward_token, signed_mint_reward_tokens_tx) = mint_token(
        inputs,
        &mut num_transactions_left,
        config.tokens_to_mint.reward_tokens.name.clone(),
        config.tokens_to_mint.reward_tokens.description.clone(),
        config
            .tokens_to_mint
            .reward_tokens
            .quantity
            .try_into()
            .unwrap(),
        None,
    )?;

    // Create pool box -----------------------------------------------------------------------------
    info!("Create pool box tx");
    let pool_contract = PoolContract::new()
        .with_refresh_nft_token_id(refresh_nft_token.token_id.clone())
        .with_update_nft_token_id(update_nft_token.token_id.clone());

    let reward_tokens_for_pool_box = Token {
        token_id: reward_token.token_id.clone(),
        amount: reward_token
            .amount
            // we must leave one reward token per oracle for their first datapoint box
            .checked_sub(&oracle_token.amount)
            .unwrap(),
    };
    let pool_box_candidate = make_pool_box_candidate(
        &pool_contract,
        // We intentionally set the initial datapoint to be 0, as it's treated as 'undefined' during bootstrap.
        0,
        1,
        pool_nft_token.clone(),
        reward_tokens_for_pool_box,
        erg_value_per_box,
        height,
    )?;
    let mut output_candidates = vec![pool_box_candidate];

    // Build box for remaining funds
    let builder = ErgoBoxCandidateBuilder::new(
        calc_target_balance(num_transactions_left - 1)?,
        wallet_pk_ergo_tree.clone(),
        height,
    );
    output_candidates.push(builder.build()?);

    let target_balance = calc_target_balance(num_transactions_left)?;
    let box_selector = SimpleBoxSelector::new();
    let mut inputs = filter_tx_outputs(signed_mint_reward_tokens_tx.outputs.clone());

    // Need to find the box containing the pool NFT, and transfer this token to the pool box.
    let box_with_pool_nft = signed_mint_pool_nft_tx
        .outputs
        .iter()
        .find(|b| {
            if let Some(tokens) = &b.tokens {
                tokens.iter().any(|t| t.token_id == pool_nft_token.token_id)
            } else {
                false
            }
        })
        .unwrap()
        .clone();
    inputs.push(box_with_pool_nft);

    let box_selection = box_selector.select(
        inputs,
        target_balance,
        &[pool_nft_token.clone(), reward_token.clone()],
    )?;
    let inputs = box_selection.boxes.clone();
    let tx_builder = TxBuilder::new(
        box_selection,
        output_candidates,
        height,
        tx_fee,
        change_address.clone(),
        BoxValue::MIN,
    );
    let pool_box_tx = tx_builder.build()?;
    debug!("unsigned pool_box_tx: {:?}", pool_box_tx);
    let signed_pool_box_tx =
        wallet_sign.sign_transaction_with_inputs(&pool_box_tx, inputs, None)?;
    num_transactions_left -= 1;

    // Create refresh box --------------------------------------------------------------------------
    info!("Create refresh box tx");
    let RefreshContractParameters {
        epoch_length,
        buffer,
        min_data_points,
        max_deviation_percent,
        ..
    } = config.refresh_contract_parameters;

    let refresh_contract = RefreshContract::new()
        .with_oracle_token_id(oracle_token.token_id.clone())
        .with_pool_nft_token_id(pool_nft_token.token_id.clone())
        .with_epoch_length(epoch_length)
        .with_buffer(buffer)
        .with_min_data_points(min_data_points)
        .with_max_deviation_percent(max_deviation_percent);

    let refresh_box_candidate = make_refresh_box_candidate(
        &refresh_contract,
        refresh_nft_token.clone(),
        erg_value_per_box,
        height,
    )?;

    let output_candidates = vec![refresh_box_candidate];

    let target_balance = calc_target_balance(num_transactions_left)?;
    let box_selector = SimpleBoxSelector::new();
    let mut inputs = filter_tx_outputs(signed_mint_reward_tokens_tx.outputs.clone());

    // Need to find the box containing the refresh NFT, and transfer this token to the refresh box.
    let box_with_refresh_nft = signed_mint_refresh_nft_tx
        .outputs
        .iter()
        .find(|b| {
            if let Some(tokens) = &b.tokens {
                tokens
                    .iter()
                    .any(|t| t.token_id == refresh_nft_token.token_id)
            } else {
                false
            }
        })
        .unwrap()
        .clone();
    inputs.push(box_with_refresh_nft);

    let box_selection =
        box_selector.select(inputs, target_balance, &[refresh_nft_token.clone()])?;
    let inputs = box_selection.boxes.clone();
    let tx_builder = TxBuilder::new(
        box_selection,
        output_candidates,
        height,
        tx_fee,
        change_address.clone(),
        BoxValue::MIN,
    );
    let refresh_box_tx = tx_builder.build()?;
    debug!("unsigned refresh_box_tx: {:?}", refresh_box_tx);
    let signed_refresh_box_tx =
        wallet_sign.sign_transaction_with_inputs(&refresh_box_tx, inputs, None)?;

    // ---------------------------------------------------------------------------------------------
    let tx_id = submit_tx.submit_transaction(&signed_mint_pool_nft_tx)?;
    info!("Minting pool NFT TxId: {}", tx_id);
    let tx_id = submit_tx.submit_transaction(&signed_mint_refresh_nft_tx)?;
    info!("Minting refresh NFT TxId: {}", tx_id);
    let tx_id = submit_tx.submit_transaction(&signed_mint_ballot_tokens_tx)?;
    info!("Minting ballot tokens TxId: {}", tx_id);
    let tx_id = submit_tx.submit_transaction(&signed_mint_update_nft_tx)?;
    info!("Minting update NFT TxId: {}", tx_id);
    let tx_id = submit_tx.submit_transaction(&signed_mint_oracle_tokens_tx)?;
    info!("Minting oracle tokens TxId: {}", tx_id);
    let tx_id = submit_tx.submit_transaction(&signed_mint_reward_tokens_tx)?;
    info!("Minting reward tokens TxId: {}", tx_id);
    let tx_id = submit_tx.submit_transaction(&signed_pool_box_tx)?;
    info!("Creating initial pool box TxId: {}", tx_id);
    let tx_id = submit_tx.submit_transaction(&signed_refresh_box_tx)?;
    info!("Creating initial refresh box TxId: {}", tx_id);

    Ok(OracleConfigFields {
        pool_nft: pool_nft_token.token_id,
        refresh_nft: refresh_nft_token.token_id,
        update_nft: update_nft_token.token_id,
        oracle_token: oracle_token.token_id,
        ballot_token: ballot_token.token_id,
        reward_token: reward_token.token_id,
        node_ip: config.node_ip,
        node_port: config.node_port,
        node_api_key: config.node_api_key,
    })
}

fn bootstrap_config_from_yaml(yaml: &Yaml) -> Result<BootstrapConfig, BootstrapError> {
    let is_mainnet = yaml["is_mainnet"]
        .as_bool()
        .ok_or_else(|| BootstrapError::YamlRust("`is_mainnet` missing".into()))?;

    let network_prefix = if is_mainnet {
        NetworkPrefix::Mainnet
    } else {
        NetworkPrefix::Testnet
    };

    let tokens_to_mint: TokensToMint = {
        // We'd like to use `serde_yaml` to deserialize `TokensToMint`. Since we're committed to
        // using `yaml-rust` we extract out the contents of the `tokens_to_mint` field in the YAML
        // file, convert it back to a YAML string, then pass it to `serde_yaml`.
        let hash = yaml["tokens_to_mint"]
            .as_hash()
            .ok_or_else(|| BootstrapError::YamlRust("`tokens_to_mint` missing".into()))?
            .clone();
        let mut out = String::new();
        let mut emitter = YamlEmitter::new(&mut out);
        emitter.dump(&Yaml::Hash(hash)).unwrap();
        serde_yaml::from_str(&out)?
    };

    let address_for_minted_tokens_str = yaml["addresses"]["address_for_oracle_tokens"]
        .as_str()
        .ok_or_else(|| BootstrapError::YamlRust("`address_for_oracle_tokens` missing".into()))?;
    let address_for_minted_tokens = AddressEncoder::new(network_prefix)
        .parse_address_from_str(address_for_minted_tokens_str)?;

    let wallet_address_for_chain_transaction_str = yaml["addresses"]
        ["wallet_address_for_chain_transaction"]
        .as_str()
        .ok_or_else(|| {
            BootstrapError::YamlRust("`wallet_address_for_chain_transaction` missing".into())
        })?;
    let wallet_address_for_chain_transaction = AddressEncoder::new(network_prefix)
        .parse_address_from_str(wallet_address_for_chain_transaction_str)?;

    let addresses = Addresses {
        address_for_oracle_tokens: address_for_minted_tokens,
        wallet_address_for_chain_transaction,
    };

    let refresh_contract_parameters: RefreshContractParameters = {
        // The struct is created via the same process as `tokens_to_mint` above.
        let hash = yaml["refresh_contract_parameters"]
            .as_hash()
            .ok_or_else(|| {
                BootstrapError::YamlRust("`refresh_contract_parameters` missing".into())
            })?
            .clone();
        let mut out = String::new();
        let mut emitter = YamlEmitter::new(&mut out);
        emitter.dump(&Yaml::Hash(hash)).unwrap();
        serde_yaml::from_str(&out)?
    };
    let node_ip = yaml["node_ip"]
        .as_str()
        .ok_or_else(|| BootstrapError::YamlRust("`node_ip` missing".into()))?
        .into();

    let node_port = yaml["node_port"]
        .as_str()
        .ok_or_else(|| BootstrapError::YamlRust("`node_port` missing".into()))?
        .into();

    let node_api_key = yaml["node_api_key"]
        .as_str()
        .ok_or_else(|| BootstrapError::YamlRust("`node_api_key` missing".into()))?
        .into();

    Ok(BootstrapConfig {
        refresh_contract_parameters,
        tokens_to_mint,
        node_ip,
        node_port,
        node_api_key,
        is_mainnet,
        addresses,
    })
}

/// An instance of this struct is created from an operator-provided YAML file. Note that we don't
/// derive `Deserialize` here since we need to verify the address types against the `is_mainnet`
/// field.
#[derive(Clone)]
pub struct BootstrapConfig {
    pub refresh_contract_parameters: RefreshContractParameters,
    pub tokens_to_mint: TokensToMint,
    pub node_ip: String,
    pub node_port: String,
    pub node_api_key: String,
    pub is_mainnet: bool,
    pub addresses: Addresses,
}
#[derive(Clone)]
pub struct Addresses {
    pub address_for_oracle_tokens: Address,
    pub wallet_address_for_chain_transaction: Address,
}

#[derive(Deserialize, Serialize, Clone)]
pub struct TokensToMint {
    pub pool_nft: NftMintDetails,
    pub refresh_nft: NftMintDetails,
    pub update_nft: NftMintDetails,
    pub oracle_tokens: TokenMintDetails,
    pub ballot_tokens: TokenMintDetails,
    pub reward_tokens: TokenMintDetails,
}

#[derive(Deserialize, Serialize, Clone)]
pub struct RefreshContractParameters {
    pub epoch_length: u32,
    pub buffer: u32,
    pub total_oracles: u32,
    pub min_data_points: u32,
    pub max_deviation_percent: u32,
    pub total_ballots: u32,
    pub min_votes: u32,
}

#[derive(Deserialize, Serialize, Clone)]
pub struct TokenMintDetails {
    pub name: String,
    pub description: String,
    pub quantity: u64,
}

#[derive(Deserialize, Serialize, Clone)]
pub struct NftMintDetails {
    pub name: String,
    pub description: String,
}

#[derive(Serialize)]
pub struct OracleConfigFields {
    #[serde(serialize_with = "token_id_as_base64_string")]
    pub pool_nft: TokenId,
    #[serde(serialize_with = "token_id_as_base64_string")]
    pub refresh_nft: TokenId,
    #[serde(serialize_with = "token_id_as_base64_string")]
    pub update_nft: TokenId,
    #[serde(serialize_with = "token_id_as_base64_string")]
    pub oracle_token: TokenId,
    #[serde(serialize_with = "token_id_as_base64_string")]
    pub ballot_token: TokenId,
    #[serde(serialize_with = "token_id_as_base64_string")]
    pub reward_token: TokenId,
    pub node_ip: String,
    pub node_port: String,
    pub node_api_key: String,
}

#[derive(Debug, Error, From)]
pub enum BootstrapError {
    #[error("tx builder error: {0}")]
    TxBuilder(TxBuilderError),
    #[error("box builder error: {0}")]
    ErgoBoxCandidateBuilder(ErgoBoxCandidateBuilderError),
    #[error("node error: {0}")]
    Node(NodeError),
    #[error("box selector error: {0}")]
    BoxSelector(BoxSelectorError),
    #[error("box value error: {0}")]
    BoxValue(BoxValueError),
    #[error("IO error: {0}")]
    Io(std::io::Error),
    #[error("serde-yaml error: {0}")]
    SerdeYaml(serde_yaml::Error),
    #[error("yaml-rust error: {0}")]
    YamlRust(String),
    #[error("AddressEncoder error: {0}")]
    AddressEncoder(AddressEncoderError),
    #[error("SigmaParsing error: {0}")]
    SigmaParse(SigmaParsingError),
    #[error("Node doesn't have a change address set")]
    NoChangeAddressSetInNode,
}

fn token_id_as_base64_string<S>(value: &TokenId, serializer: S) -> Result<S::Ok, S::Error>
where
    S: serde::Serializer,
{
    let bytes: Vec<u8> = value.clone().into();
    serializer.serialize_str(&base64::encode(bytes))
}

#[cfg(test)]
mod tests {
    use ergo_lib::{
        chain::{
            ergo_state_context::ErgoStateContext,
            transaction::{unsigned::UnsignedTransaction, TxId, TxIoVec},
        },
        ergotree_interpreter::sigma_protocol::private_input::DlogProverInput,
        ergotree_ir::{
            chain::{
                address::AddressEncoder,
                ergo_box::{ErgoBox, NonMandatoryRegisters},
            },
            ergo_tree::ErgoTree,
        },
        wallet::{signing::TransactionContext, Wallet},
    };
    use sigma_test_util::force_any_val;

    use super::*;
    use crate::pool_commands::test_utils::WalletDataMock;
    use std::cell::RefCell;
    #[derive(Default)]
    struct SubmitTxMock {
        transactions: RefCell<Vec<ergo_lib::chain::transaction::Transaction>>,
    }

    impl SubmitTransaction for SubmitTxMock {
        fn submit_transaction(
            &self,
            tx: &ergo_lib::chain::transaction::Transaction,
        ) -> crate::node_interface::Result<String> {
            self.transactions.borrow_mut().push(tx.clone());
            // Return empty string as TxId
            Ok("".into())
        }
    }

    struct TestWallet {
        ctx: ErgoStateContext,
        wallet: Wallet,
        guard: ErgoTree,
    }

    impl WalletSign for TestWallet {
        fn sign_transaction_with_inputs(
            &self,
            unsigned_tx: &UnsignedTransaction,
            inputs: TxIoVec<ErgoBox>,
            data_boxes: Option<TxIoVec<ErgoBox>>,
        ) -> Result<ergo_lib::chain::transaction::Transaction, NodeError> {
            let tx = self
                .wallet
                .sign_transaction(
                    TransactionContext::new(
                        unsigned_tx.clone(),
                        inputs.as_vec().clone(),
                        data_boxes.map_or(Vec::new(), |bv| bv.as_vec().clone()),
                    )
                    .unwrap(),
                    &self.ctx,
                    None,
                )
                .unwrap();
            Ok(tx)
        }
    }

    #[test]
    fn test_bootstrap() {
        let ctx = force_any_val::<ErgoStateContext>();
        let height = ctx.pre_header.height;
        let secret = force_any_val::<DlogProverInput>();
        let address = Address::P2Pk(secret.public_image());
        let is_mainnet = address.content_bytes()[0] < NetworkPrefix::Testnet as u8;
        let wallet = Wallet::from_secrets(vec![secret.clone().into()]);
        let ergo_tree = address.script().unwrap();

        let value = BoxValue::SAFE_USER_MIN.checked_mul_u32(10000).unwrap();
        let unspent_boxes = vec![ErgoBox::new(
            value,
            ergo_tree.clone(),
            None,
            NonMandatoryRegisters::new(vec![].into_iter().collect()).unwrap(),
            height - 9,
            force_any_val::<TxId>(),
            0,
        )
        .unwrap()];
        let change_address =
            AddressEncoder::new(ergo_lib::ergotree_ir::chain::address::NetworkPrefix::Mainnet)
                .parse_address_from_str("9iHyKxXs2ZNLMp9N9gbUT9V8gTbsV7HED1C1VhttMfBUMPDyF7r")
                .unwrap();

        let state = BootstrapConfig {
            tokens_to_mint: TokensToMint {
                pool_nft: NftMintDetails {
                    name: "pool NFT".into(),
                    description: "Pool NFT".into(),
                },
                refresh_nft: NftMintDetails {
                    name: "refresh NFT".into(),
                    description: "refresh NFT".into(),
                },
                update_nft: NftMintDetails {
                    name: "update NFT".into(),
                    description: "update NFT".into(),
                },
                oracle_tokens: TokenMintDetails {
                    name: "oracle token".into(),
                    description: "oracle token".into(),
                    quantity: 15,
                },
                ballot_tokens: TokenMintDetails {
                    name: "ballot token".into(),
                    description: "ballot token".into(),
                    quantity: 15,
                },
                reward_tokens: TokenMintDetails {
                    name: "reward token".into(),
                    description: "reward token".into(),
                    quantity: 100_000_000,
                },
            },
            refresh_contract_parameters: RefreshContractParameters {
                epoch_length: 30,
                buffer: 4,
                total_oracles: 15,
                min_data_points: 4,
                max_deviation_percent: 5,
                total_ballots: 15,
                min_votes: 6,
            },
            addresses: Addresses {
                address_for_oracle_tokens: address.clone(),
                wallet_address_for_chain_transaction: address.clone(),
            },
            node_ip: "127.0.0.1".into(),
            node_port: "9053".into(),
            node_api_key: "hello".into(),
            is_mainnet,
        };

        let height = ctx.pre_header.height;
        let submit_tx = SubmitTxMock::default();
        let oracle_config = perform_bootstrap_chained_transaction(BootstrapInput {
            config: state.clone(),
            wallet: &WalletDataMock {
                unspent_boxes: unspent_boxes.clone(),
            },
            wallet_sign: &mut TestWallet {
                ctx,
                wallet,
                guard: ergo_tree,
            },
            submit_tx: &submit_tx,
            tx_fee: BoxValue::SAFE_USER_MIN,
            erg_value_per_box: BoxValue::SAFE_USER_MIN,
            change_address,
            height,
        })
        .unwrap();

        // Find output box guarding the Update NFT
        let txs = submit_tx.transactions.borrow();
        let update_nft_box = txs
            .iter()
            .flat_map(|tx| tx.outputs.iter())
            .find(|output| {
                output
                    .tokens
                    .clone()
                    .into_iter()
                    .flatten()
                    .any(|token| token.token_id == oracle_config.update_nft)
            })
            .unwrap();
        // Check that Update NFT is guarded by UpdateContract, and parameters are correct
        let update_contract = crate::contracts::update::UpdateContract::from_ergo_tree(
            update_nft_box.ergo_tree.clone(),
        )
        .unwrap();
        assert!(update_contract.min_votes() as u32 == state.refresh_contract_parameters.min_votes);
        assert!(update_contract.pool_nft_token_id() == oracle_config.pool_nft);
        assert!(update_contract.ballot_token_id() == oracle_config.ballot_token);
        let s = serde_yaml::to_string(&oracle_config).unwrap();
        println!("{}", s);

        // Quickly check an encoding
        let bytes: Vec<u8> = oracle_config.ballot_token.clone().into();
        let encoded = base64::encode(bytes);
        let ballot_id = TokenId::from_base64(&encoded).unwrap();
        assert_eq!(oracle_config.ballot_token, ballot_id);
    }
}<|MERGE_RESOLUTION|>--- conflicted
+++ resolved
@@ -274,6 +274,7 @@
     // Mint ballot tokens --------------------------------------------------------------------------
     info!("Minting ballot tokens tx");
     let inputs = filter_tx_outputs(signed_mint_refresh_nft_tx.outputs.clone());
+    debug!("inputs for ballot tokens mint: {:?}", inputs);
     let (ballot_token, signed_mint_ballot_tokens_tx) = mint_token(
         inputs,
         &mut num_transactions_left,
@@ -287,6 +288,7 @@
             .unwrap(),
         None,
     )?;
+    debug!("signed_mint_ballot_tokens_tx: {:?}", signed_mint_ballot_tokens_tx);
 
     // Mint update NFT token -----------------------------------------------------------------------
     let min_votes = config.refresh_contract_parameters.min_votes;
@@ -295,12 +297,8 @@
         .with_pool_nft_token_id(pool_nft_token.token_id.clone())
         .with_ballot_token_id(ballot_token.token_id.clone());
     info!("Minting update NFT tx");
-<<<<<<< HEAD
     let inputs = filter_tx_outputs(signed_mint_ballot_tokens_tx.outputs.clone());
-=======
-    let inputs = filter_tx_outputs(signed_mint_refresh_nft_tx.outputs.clone());
     debug!("inputs for update NFT mint: {:?}", inputs);
->>>>>>> 4de43254
     let (update_nft_token, signed_mint_update_nft_tx) = mint_token(
         inputs,
         &mut num_transactions_left,
@@ -334,31 +332,6 @@
         signed_mint_oracle_tokens_tx
     );
 
-<<<<<<< HEAD
-=======
-    // Mint ballot tokens --------------------------------------------------------------------------
-    info!("Minting ballot tokens tx");
-    let inputs = filter_tx_outputs(signed_mint_oracle_tokens_tx.outputs.clone());
-    debug!("inputs for ballot tokens mint: {:?}", inputs);
-    let (ballot_token, signed_mint_ballot_tokens_tx) = mint_token(
-        inputs,
-        &mut num_transactions_left,
-        config.tokens_to_mint.ballot_tokens.name.clone(),
-        config.tokens_to_mint.ballot_tokens.description.clone(),
-        config
-            .tokens_to_mint
-            .ballot_tokens
-            .quantity
-            .try_into()
-            .unwrap(),
-        None,
-    )?;
-    debug!(
-        "signed_mint_ballot_tokens_tx: {:?}",
-        signed_mint_ballot_tokens_tx
-    );
-
->>>>>>> 4de43254
     // Mint reward tokens --------------------------------------------------------------------------
     info!("Minting reward tokens tx");
     let inputs = filter_tx_outputs(signed_mint_ballot_tokens_tx.outputs.clone());
