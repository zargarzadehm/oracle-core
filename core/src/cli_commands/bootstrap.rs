//! Bootstrap a new oracle pool
use std::{convert::TryInto, io::Write, path::Path};

use derive_more::From;
use ergo_lib::{
    chain::{
        ergo_box::box_builder::{ErgoBoxCandidateBuilder, ErgoBoxCandidateBuilderError},
        transaction::{Transaction, TxId},
    },
    ergotree_ir::{
        chain::{
            address::{Address, AddressEncoderError, NetworkAddress},
            ergo_box::{
                box_value::{BoxValue, BoxValueError},
                ErgoBox,
            },
            token::Token,
        },
        ergo_tree::ErgoTree,
        serialization::SigmaParsingError,
    },
    wallet::{
        box_selector::{BoxSelector, BoxSelectorError, SimpleBoxSelector},
        tx_builder::{TxBuilder, TxBuilderError},
    },
};
use ergo_node_interface::node_interface::NodeError;
use log::{debug, info};
use serde::{Deserialize, Serialize};
use thiserror::Error;

use crate::{
    box_kind::{make_pool_box_candidate, make_refresh_box_candidate},
    contracts::{
        ballot::{BallotContractError, BallotContractParameters},
        oracle::OracleContractParameters,
        pool::{PoolContract, PoolContractError, PoolContractInputs, PoolContractParameters},
        refresh::{
            RefreshContract, RefreshContractError, RefreshContractInputs, RefreshContractParameters,
        },
        update::{
            UpdateContract, UpdateContractError, UpdateContractInputs, UpdateContractParameters,
        },
    },
    datapoint_source::PredefinedDataPointSource,
    explorer_api::wait_for_txs_confirmation,
    node_interface::{
        assert_wallet_unlocked,
        node_api::{NodeApi, NodeApiError},
        SignTransactionWithInputs, SubmitTransaction,
    },
    oracle_config::{BASE_FEE, ORACLE_CONFIG},
<<<<<<< HEAD
    oracle_types::{BlockHeight, EpochCounter},
    pool_config::{PoolConfig, PoolConfigError, TokenIds},
=======
    pool_config::{PoolConfig, PoolConfigError, TokenIds, DEFAULT_POOL_CONFIG_FILE_NAME},
>>>>>>> cffb8bbb
    serde::BootstrapConfigSerde,
    spec_token::{
        BallotTokenId, OracleTokenId, PoolTokenId, RefreshTokenId, RewardTokenId, SpecToken,
        TokenIdKind, UpdateTokenId,
    },
    wallet::{WalletDataError, WalletDataSource},
};

/// Loads bootstrap configuration file and performs the chain-transactions for minting of tokens and
/// box creations. An oracle configuration file is then created which contains the `TokenId`s of the
/// minted tokens.
pub fn bootstrap(config_file_name: String) -> Result<(), BootstrapError> {
    let oracle_config = &ORACLE_CONFIG;
    let s = std::fs::read_to_string(config_file_name)?;
    let config: BootstrapConfig = serde_yaml::from_str(&s)?;

    let node_api = NodeApi::new(oracle_config.node_api_key.clone(), &oracle_config.node_url);
    assert_wallet_unlocked(&node_api.node);
    let change_address = node_api.get_change_address()?;
    debug!("Change address: {:?}", change_address);
    let erg_value_per_box = config.oracle_contract_parameters.min_storage_rent;
    let input = BootstrapInput {
        oracle_address: oracle_config.oracle_address.clone(),
        config,
        wallet: &node_api as &dyn WalletDataSource,
        tx_signer: &node_api.node as &dyn SignTransactionWithInputs,
        submit_tx: &node_api.node as &dyn SubmitTransaction,
        tx_fee: *BASE_FEE,
        erg_value_per_box,
        change_address: change_address.address(),
        height: BlockHeight(node_api.node.current_block_height()? as u32),
    };
    let (oracle_config, submitted_tx_ids) = perform_bootstrap_chained_transaction(input)?;
    wait_for_txs_confirmation(submitted_tx_ids);
    info!("Bootstrap chain-transaction complete");
    let s = serde_yaml::to_string(&oracle_config)?;
    let mut file = std::fs::File::create(DEFAULT_POOL_CONFIG_FILE_NAME)?;
    file.write_all(s.as_bytes())?;
    info!(
        "Pool configuration file created: {}",
        DEFAULT_POOL_CONFIG_FILE_NAME
    );
    Ok(())
}

pub fn generate_bootstrap_config_template(config_file_name: String) -> Result<(), BootstrapError> {
    if Path::new(&config_file_name).exists() {
        return Err(BootstrapError::ConfigFilenameAlreadyExists);
    }

    let config = BootstrapConfig::default();
    let config_serde = BootstrapConfigSerde::from(config);

    let s = serde_yaml::to_string(&config_serde)?;
    let mut file = std::fs::File::create(&config_file_name)?;
    file.write_all(s.as_bytes())?;
    Ok(())
}

pub struct BootstrapInput<'a> {
    pub oracle_address: NetworkAddress,
    pub config: BootstrapConfig,
    pub wallet: &'a dyn WalletDataSource,
    pub tx_signer: &'a dyn SignTransactionWithInputs,
    pub submit_tx: &'a dyn SubmitTransaction,
    pub tx_fee: BoxValue,
    pub erg_value_per_box: BoxValue,
    pub change_address: Address,
    pub height: BlockHeight,
}

/// Perform and submit to the mempool the chained-transaction to boostrap the oracle pool. We first
/// mint the oracle-pool tokens then create the pool and refresh boxes as described in EIP-23:
/// https://github.com/ergoplatform/eips/blob/eip23/eip-0023.md#tokens
pub(crate) fn perform_bootstrap_chained_transaction(
    input: BootstrapInput,
) -> Result<(PoolConfig, Vec<TxId>), BootstrapError> {
    let BootstrapInput {
        oracle_address,
        config,
        wallet,
        tx_signer: wallet_sign,
        submit_tx,
        tx_fee,
        erg_value_per_box,
        change_address,
        height,
        ..
    } = input;

    // We can calculate the amount of ERGs necessary to effect this chained-transaction upfront.
    // We're going to mint 6 distinct types of tokens and create the pool and refresh boxes as
    // described in EIP-23. The minting of each type of token requires a distinct transaction, so we
    // need 8 transactions in total. We assume that the resulting token-holding boxes generated from
    // these transactions each has a box value of `erg_value_per_box`. Similarly the pool and
    // refresh boxes will also hold `erg_value_per_box`.
    //
    // Now define `E_i = i*(erg_value_per_box + tx_fee)` for `i = 1,2,.., 8`. `E_i` represents the
    // amount of ERGs necessary to effect `i` remaining transactions.
    //
    // So we require a total ERG value of `E_8 = 8*(erg_value_per_box + tx_fee)`
    //
    // The chain transaction is structured as follows:
    //   * First sweep the unspent boxes of the wallet for a target balance of `E_8`. Denote these
    //     input boxes by `I_1`.
    //
    //   * Mint the first token with `I_1` as input, resulting in two output boxes:
    //      - `B_1_token` containing the minted token and `ergo_value_per_box`
    //      - `B_1_remaining` containing `E_7` in ERG value.
    //
    //   * Mint the second token with input boxes containing `B_1_remaining`, resulting in two
    //     output boxes:
    //      - `B_2_token` containing the minted token and `ergo_value_per_box`
    //      - `B_2_remaining` containing `E_6` in ERG value.
    //
    // And so on.

    // This variable represents the index `i` described above.
    let mut num_transactions_left = 8;

    let wallet_pk_ergo_tree = oracle_address.address().script()?;
    let guard = wallet_pk_ergo_tree.clone();

    // Since we're building a chain of transactions, we need to filter the output boxes of each
    // constituent transaction to be only those that are guarded by our wallet's key.
    let filter_tx_outputs = move |outputs: Vec<ErgoBox>| -> Vec<ErgoBox> {
        outputs
            .clone()
            .into_iter()
            .filter(|b| b.ergo_tree == guard)
            .collect()
    };

    // This closure computes `E_{num_transactions_left}`.
    let calc_target_balance = |num_transactions_left| {
        let b = erg_value_per_box.checked_mul_u32(num_transactions_left)?;
        let fees = tx_fee.checked_mul_u32(num_transactions_left)?;
        b.checked_add(&fees)
    };

    // Effect a single transaction that mints a token with given details, as described in comments
    // at the beginning. By default it uses `wallet_pk_ergo_tree` as the guard for the token box,
    // but this can be overriden with `different_token_box_guard`.
    let mint_token = |input_boxes: Vec<ErgoBox>,
                      num_transactions_left: &mut u32,
                      token_name,
                      token_desc,
                      token_amount,
                      different_token_box_guard: Option<ErgoTree>|
     -> Result<(Token, Transaction), BootstrapError> {
        let target_balance = calc_target_balance(*num_transactions_left)?;
        let box_selector = SimpleBoxSelector::new();
        let box_selection = box_selector.select(input_boxes, target_balance, &[])?;
        let token = Token {
            token_id: box_selection.boxes.first().box_id().into(),
            amount: token_amount,
        };
        let token_box_guard =
            different_token_box_guard.unwrap_or_else(|| wallet_pk_ergo_tree.clone());
        let mut builder =
            ErgoBoxCandidateBuilder::new(erg_value_per_box, token_box_guard, height.0);
        builder.mint_token(token.clone(), token_name, token_desc, 0);
        let mut output_candidates = vec![builder.build()?];

        let remaining_funds = ErgoBoxCandidateBuilder::new(
            calc_target_balance(*num_transactions_left - 1)?,
            wallet_pk_ergo_tree.clone(),
            height.0,
        )
        .build()?;
        output_candidates.push(remaining_funds.clone());

        let inputs = box_selection.boxes.clone();
        let tx_builder = TxBuilder::new(
            box_selection,
            output_candidates,
            height.0,
            tx_fee,
            change_address.clone(),
        );
        let mint_token_tx = tx_builder.build()?;
        debug!("Mint token unsigned transaction: {:?}", mint_token_tx);
        let signed_tx = wallet_sign.sign_transaction_with_inputs(&mint_token_tx, inputs, None)?;
        *num_transactions_left -= 1;
        Ok((token, signed_tx))
    };

    // Mint pool NFT token --------------------------------------------------------------------------
    info!("Creating and signing minting pool NFT tx");
    let unspent_boxes = wallet.get_unspent_wallet_boxes()?;
    debug!("unspent boxes: {:?}", unspent_boxes);
    let target_balance = calc_target_balance(num_transactions_left)?;
    debug!("target_balance: {:?}", target_balance);
    let box_selector = SimpleBoxSelector::new();
    let box_selection = box_selector.select(unspent_boxes.clone(), target_balance, &[])?;
    debug!("box selection: {:?}", box_selection);

    let (pool_nft_token, signed_mint_pool_nft_tx) = mint_token(
        box_selection.boxes.as_vec().clone(),
        &mut num_transactions_left,
        config.tokens_to_mint.pool_nft.name.clone(),
        config.tokens_to_mint.pool_nft.description.clone(),
        1.try_into().unwrap(),
        None,
    )?;
    debug!("signed_mint_pool_nft_tx: {:?}", signed_mint_pool_nft_tx);

    // Mint refresh NFT token ----------------------------------------------------------------------
    info!("Creating and signing minting refresh NFT tx");
    let inputs = filter_tx_outputs(signed_mint_pool_nft_tx.outputs.clone());
    debug!("inputs for refresh NFT mint: {:?}", inputs);
    let (refresh_nft_token, signed_mint_refresh_nft_tx) = mint_token(
        inputs,
        &mut num_transactions_left,
        config.tokens_to_mint.refresh_nft.name.clone(),
        config.tokens_to_mint.refresh_nft.description.clone(),
        1.try_into().unwrap(),
        None,
    )?;
    debug!(
        "signed_mint_refresh_nft_tx: {:?}",
        signed_mint_refresh_nft_tx
    );

    // Mint ballot tokens --------------------------------------------------------------------------
    info!("Creating and signing minting ballot tokens tx");
    let inputs = filter_tx_outputs(signed_mint_refresh_nft_tx.outputs.clone());
    debug!("inputs for ballot tokens mint: {:?}", inputs);
    let (ballot_token, signed_mint_ballot_tokens_tx) = mint_token(
        inputs,
        &mut num_transactions_left,
        config.tokens_to_mint.ballot_tokens.name.clone(),
        config.tokens_to_mint.ballot_tokens.description.clone(),
        config
            .tokens_to_mint
            .ballot_tokens
            .quantity
            .try_into()
            .unwrap(),
        None,
    )?;
    debug!(
        "signed_mint_ballot_tokens_tx: {:?}",
        signed_mint_ballot_tokens_tx
    );

    // Mint update NFT token -----------------------------------------------------------------------

    let update_contract = UpdateContract::checked_load(&UpdateContractInputs::build_with(
        config.update_contract_parameters.clone(),
        PoolTokenId::from_token_id_unchecked(pool_nft_token.token_id),
        BallotTokenId::from_token_id_unchecked(ballot_token.token_id),
    )?)?;

    info!("Creating and signing minting update NFT tx");
    let inputs = filter_tx_outputs(signed_mint_ballot_tokens_tx.outputs.clone());
    debug!("inputs for update NFT mint: {:?}", inputs);
    let (update_nft_token, signed_mint_update_nft_tx) = mint_token(
        inputs,
        &mut num_transactions_left,
        config.tokens_to_mint.update_nft.name.clone(),
        config.tokens_to_mint.update_nft.description.clone(),
        1.try_into().unwrap(),
        Some(update_contract.ergo_tree()),
    )?;
    debug!("signed_mint_update_nft_tx: {:?}", signed_mint_update_nft_tx);

    // Mint oracle tokens --------------------------------------------------------------------------
    info!("Creating and signing minting oracle tokens tx");
    let inputs = filter_tx_outputs(signed_mint_update_nft_tx.outputs.clone());
    debug!("inputs for oracle tokens mint: {:?}", inputs);
    let oracle_tokens_pk_ergo_tree = oracle_address.address().script()?;
    let (oracle_token, signed_mint_oracle_tokens_tx) = mint_token(
        inputs,
        &mut num_transactions_left,
        config.tokens_to_mint.oracle_tokens.name.clone(),
        config.tokens_to_mint.oracle_tokens.description.clone(),
        config
            .tokens_to_mint
            .oracle_tokens
            .quantity
            .try_into()
            .unwrap(),
        Some(oracle_tokens_pk_ergo_tree),
    )?;
    debug!(
        "signed_mint_oracle_tokens_tx: {:?}",
        signed_mint_oracle_tokens_tx
    );

    // Mint reward tokens --------------------------------------------------------------------------
    info!("Creating and signing minting reward tokens tx");
    let inputs = filter_tx_outputs(signed_mint_oracle_tokens_tx.outputs.clone());
    debug!("inputs for reward tokens mint: {:?}", inputs);
    let (reward_token, signed_mint_reward_tokens_tx) = mint_token(
        inputs,
        &mut num_transactions_left,
        config.tokens_to_mint.reward_tokens.name.clone(),
        config.tokens_to_mint.reward_tokens.description.clone(),
        config
            .tokens_to_mint
            .reward_tokens
            .quantity
            .try_into()
            .unwrap(),
        None,
    )?;

    // Create pool box -----------------------------------------------------------------------------
    info!("Create and sign pool box tx");

    // we don't have a working ORACLE_CONFIG during bootstrap so token ids are created without any checks
    let token_ids = TokenIds {
        pool_nft_token_id: PoolTokenId::from_token_id_unchecked(pool_nft_token.token_id),
        refresh_nft_token_id: RefreshTokenId::from_token_id_unchecked(refresh_nft_token.token_id),
        update_nft_token_id: UpdateTokenId::from_token_id_unchecked(update_nft_token.token_id),
        oracle_token_id: OracleTokenId::from_token_id_unchecked(oracle_token.token_id),
        reward_token_id: RewardTokenId::from_token_id_unchecked(reward_token.token_id),
        ballot_token_id: BallotTokenId::from_token_id_unchecked(ballot_token.token_id),
    };

    let pool_contract = PoolContract::build_with(&PoolContractInputs::build_with(
        config.pool_contract_parameters.clone(),
        token_ids.refresh_nft_token_id.clone(),
        token_ids.update_nft_token_id.clone(),
    )?)
    .unwrap();

    let reward_tokens_for_pool_box = Token {
        token_id: reward_token.token_id,
        amount: reward_token
            .amount
            // we must leave one reward token per oracle for their first datapoint box
            .checked_sub(&oracle_token.amount)
            .unwrap(),
    };
    let pool_box_candidate = make_pool_box_candidate(
        &pool_contract,
        // We intentionally set the initial datapoint to be 0, as it's treated as 'undefined' during bootstrap.
        0,
        EpochCounter(1),
        SpecToken {
            token_id: token_ids.pool_nft_token_id.clone(),
            amount: pool_nft_token.amount,
        },
        SpecToken {
            token_id: token_ids.reward_token_id.clone(),
            amount: reward_tokens_for_pool_box.amount,
        },
        erg_value_per_box,
        height,
    )?;
    let mut output_candidates = vec![pool_box_candidate];

    // Build box for remaining funds
    let builder = ErgoBoxCandidateBuilder::new(
        calc_target_balance(num_transactions_left - 1)?,
        wallet_pk_ergo_tree.clone(),
        height.0,
    );
    output_candidates.push(builder.build()?);

    let target_balance = calc_target_balance(num_transactions_left)?;
    let box_selector = SimpleBoxSelector::new();
    let mut inputs = filter_tx_outputs(signed_mint_reward_tokens_tx.outputs.clone());

    // Need to find the box containing the pool NFT, and transfer this token to the pool box.
    let box_with_pool_nft = signed_mint_pool_nft_tx
        .outputs
        .iter()
        .find(|b| {
            if let Some(tokens) = &b.tokens {
                tokens.iter().any(|t| t.token_id == pool_nft_token.token_id)
            } else {
                false
            }
        })
        .unwrap()
        .clone();
    inputs.push(box_with_pool_nft);

    let box_selection = box_selector.select(
        inputs,
        target_balance,
        &[pool_nft_token.clone(), reward_tokens_for_pool_box.clone()],
    )?;
    let inputs = box_selection.boxes.clone();
    let tx_builder = TxBuilder::new(
        box_selection,
        output_candidates,
        height.0,
        tx_fee,
        change_address.clone(),
    );
    let pool_box_tx = tx_builder.build()?;
    debug!("unsigned pool_box_tx: {:?}", pool_box_tx);
    let signed_pool_box_tx =
        wallet_sign.sign_transaction_with_inputs(&pool_box_tx, inputs, None)?;
    num_transactions_left -= 1;

    // Create refresh box --------------------------------------------------------------------------
    info!("Create and sign refresh box tx");

    let refresh_contract_inputs = RefreshContractInputs::build_with(
        config.refresh_contract_parameters.clone(),
        token_ids.oracle_token_id.clone(),
        token_ids.pool_nft_token_id.clone(),
    )?;
    let refresh_contract = RefreshContract::checked_load(&refresh_contract_inputs)?;

    let refresh_box_candidate = make_refresh_box_candidate(
        &refresh_contract,
        refresh_nft_token.clone(),
        erg_value_per_box,
        height,
    )?;

    let output_candidates = vec![refresh_box_candidate];

    let target_balance = calc_target_balance(num_transactions_left)?;
    let box_selector = SimpleBoxSelector::new();
    let mut inputs = filter_tx_outputs(signed_pool_box_tx.outputs.clone());

    // Need to find the box containing the refresh NFT, and transfer this token to the refresh box.
    let box_with_refresh_nft = signed_mint_refresh_nft_tx
        .outputs
        .iter()
        .find(|b| {
            if let Some(tokens) = &b.tokens {
                tokens
                    .iter()
                    .any(|t| t.token_id == refresh_nft_token.token_id)
            } else {
                false
            }
        })
        .unwrap()
        .clone();
    inputs.push(box_with_refresh_nft);

    let box_selection =
        box_selector.select(inputs, target_balance, &[refresh_nft_token.clone()])?;
    let inputs = box_selection.boxes.clone();
    let tx_builder = TxBuilder::new(
        box_selection,
        output_candidates,
        height.0,
        tx_fee,
        change_address.clone(),
    );
    let refresh_box_tx = tx_builder.build()?;
    debug!("unsigned refresh_box_tx: {:?}", refresh_box_tx);
    let signed_refresh_box_tx =
        wallet_sign.sign_transaction_with_inputs(&refresh_box_tx, inputs, None)?;

    // ---------------------------------------------------------------------------------------------
    let mut submitted_tx_ids = vec![];
    let tx_id = submit_tx.submit_transaction(&signed_mint_pool_nft_tx)?;
    submitted_tx_ids.push(signed_mint_pool_nft_tx.id());
    info!("Minted pool NFT TxId: {}", tx_id);
    let tx_id = submit_tx.submit_transaction(&signed_mint_refresh_nft_tx)?;
    submitted_tx_ids.push(signed_mint_refresh_nft_tx.id());
    info!("Minted refresh NFT TxId: {}", tx_id);
    let tx_id = submit_tx.submit_transaction(&signed_mint_ballot_tokens_tx)?;
    submitted_tx_ids.push(signed_mint_ballot_tokens_tx.id());
    info!("Minted ballot tokens TxId: {}", tx_id);
    let tx_id = submit_tx.submit_transaction(&signed_mint_update_nft_tx)?;
    submitted_tx_ids.push(signed_mint_update_nft_tx.id());
    info!("Minted update NFT TxId: {}", tx_id);
    let tx_id = submit_tx.submit_transaction(&signed_mint_oracle_tokens_tx)?;
    submitted_tx_ids.push(signed_mint_oracle_tokens_tx.id());
    info!("Minted oracle tokens TxId: {}", tx_id);
    let tx_id = submit_tx.submit_transaction(&signed_mint_reward_tokens_tx)?;
    submitted_tx_ids.push(signed_mint_reward_tokens_tx.id());
    info!("Minted reward tokens TxId: {}", tx_id);
    let tx_id = submit_tx.submit_transaction(&signed_pool_box_tx)?;
    submitted_tx_ids.push(signed_pool_box_tx.id());
    info!("Created initial pool box TxId: {}", tx_id);
    let tx_id = submit_tx.submit_transaction(&signed_refresh_box_tx)?;
    submitted_tx_ids.push(signed_refresh_box_tx.id());
    info!("Created initial refresh box TxId: {}", tx_id);

    info!("Minted tokens: {:?}", token_ids);

    Ok((PoolConfig::create(config, token_ids)?, submitted_tx_ids))
}

/// An instance of this struct is created from an operator-provided YAML file.
#[derive(Debug, Clone, Deserialize)]
#[serde(try_from = "crate::serde::BootstrapConfigSerde")]
pub struct BootstrapConfig {
    pub data_point_source: Option<PredefinedDataPointSource>,
    pub oracle_contract_parameters: OracleContractParameters,
    pub refresh_contract_parameters: RefreshContractParameters,
    pub pool_contract_parameters: PoolContractParameters,
    pub update_contract_parameters: UpdateContractParameters,
    pub ballot_contract_parameters: BallotContractParameters,
    pub tokens_to_mint: TokensToMint,
}

impl Default for BootstrapConfig {
    fn default() -> Self {
        BootstrapConfig {
            tokens_to_mint: TokensToMint {
                pool_nft: NftMintDetails {
                    name: "pool NFT".into(),
                    description: "Pool NFT".into(),
                },
                refresh_nft: NftMintDetails {
                    name: "refresh NFT".into(),
                    description: "refresh NFT".into(),
                },
                update_nft: NftMintDetails {
                    name: "update NFT".into(),
                    description: "update NFT".into(),
                },
                oracle_tokens: TokenMintDetails {
                    name: "oracle token".into(),
                    description: "oracle token".into(),
                    quantity: 15,
                },
                ballot_tokens: TokenMintDetails {
                    name: "ballot token".into(),
                    description: "ballot token".into(),
                    quantity: 15,
                },
                reward_tokens: TokenMintDetails {
                    name: "reward token".into(),
                    description: "reward token".into(),
                    quantity: 100_000_000,
                },
            },
            refresh_contract_parameters: RefreshContractParameters::default(),
            pool_contract_parameters: PoolContractParameters::default(),
            update_contract_parameters: UpdateContractParameters::default(),
            ballot_contract_parameters: BallotContractParameters::default(),
            oracle_contract_parameters: OracleContractParameters::default(),
            data_point_source: Some(PredefinedDataPointSource::NanoErgUsd),
        }
    }
}

#[derive(Debug, Deserialize, Serialize, Clone)]
pub struct TokensToMint {
    pub pool_nft: NftMintDetails,
    pub refresh_nft: NftMintDetails,
    pub update_nft: NftMintDetails,
    pub oracle_tokens: TokenMintDetails,
    pub ballot_tokens: TokenMintDetails,
    pub reward_tokens: TokenMintDetails,
}

#[derive(Debug, Deserialize, Serialize, Clone)]
pub struct TokenMintDetails {
    pub name: String,
    pub description: String,
    pub quantity: u64,
}

#[derive(Deserialize, Serialize, Clone, Debug)]
pub struct NftMintDetails {
    pub name: String,
    pub description: String,
}

#[derive(Debug, Error, From)]
pub enum BootstrapError {
    #[error("tx builder error: {0}")]
    TxBuilder(TxBuilderError),
    #[error("box builder error: {0}")]
    ErgoBoxCandidateBuilder(ErgoBoxCandidateBuilderError),
    #[error("node error: {0}")]
    Node(NodeError),
    #[error("node api error: {0}")]
    NodeApiError(NodeApiError),
    #[error("box selector error: {0}")]
    BoxSelector(BoxSelectorError),
    #[error("box value error: {0}")]
    BoxValue(BoxValueError),
    #[error("IO error: {0}")]
    Io(std::io::Error),
    #[error("serde-yaml error: {0}")]
    SerdeYaml(serde_yaml::Error),
    #[error("yaml-rust error: {0}")]
    YamlRust(String),
    #[error("AddressEncoder error: {0}")]
    AddressEncoder(AddressEncoderError),
    #[error("SigmaParsing error: {0}")]
    SigmaParse(SigmaParsingError),
    #[error("Node doesn't have a change address set")]
    NoChangeAddressSetInNode,
    #[error("Node doesn't have a change address set")]
    RefreshContract(RefreshContractError),
    #[error("Update contract error: {0}")]
    UpdateContract(UpdateContractError),
    #[error("Bootstrap config file already exists")]
    ConfigFilenameAlreadyExists,
    #[error("Ballot contract error: {0}")]
    BallotContractError(BallotContractError),
    #[error("Pool config error: {0}")]
    PoolConfigError(PoolConfigError),
    #[error("Pool contract error: {0}")]
    PoolContractError(PoolContractError),
    #[error("WalletData error: {0}")]
    WalletData(WalletDataError),
}

#[cfg(test)]
pub(crate) mod tests {
    use ergo_lib::{
        chain::{ergo_state_context::ErgoStateContext, transaction::TxId},
        ergotree_interpreter::sigma_protocol::private_input::DlogProverInput,
        ergotree_ir::chain::{
            address::{AddressEncoder, NetworkAddress, NetworkPrefix},
            ergo_box::{ErgoBox, NonMandatoryRegisters},
            token::TokenId,
        },
        wallet::Wallet,
    };
    use sigma_test_util::force_any_val;

    use super::*;
    use crate::pool_commands::test_utils::{LocalTxSigner, WalletDataMock};
    use std::cell::RefCell;
    #[derive(Default)]
    pub(crate) struct SubmitTxMock {
        transactions: RefCell<Vec<ergo_lib::chain::transaction::Transaction>>,
    }

    impl SubmitTransaction for SubmitTxMock {
        fn submit_transaction(
            &self,
            tx: &ergo_lib::chain::transaction::Transaction,
        ) -> crate::node_interface::Result<TxId> {
            self.transactions.borrow_mut().push(tx.clone());
            Ok(tx.id())
        }
    }

    #[test]
    fn test_bootstrap() {
        let ctx = force_any_val::<ErgoStateContext>();
        let height = ctx.pre_header.height;
        let secret = force_any_val::<DlogProverInput>();
        let address = NetworkAddress::new(
            NetworkPrefix::Mainnet,
            &Address::P2Pk(secret.public_image()),
        );
        let wallet = Wallet::from_secrets(vec![secret.clone().into()]);
        let ergo_tree = address.address().script().unwrap();

        let value = BASE_FEE.checked_mul_u32(10000).unwrap();
        let unspent_boxes = vec![ErgoBox::new(
            value,
            ergo_tree.clone(),
            None,
            NonMandatoryRegisters::empty(),
            height - 9,
            force_any_val::<TxId>(),
            0,
        )
        .unwrap()];
        let change_address = AddressEncoder::unchecked_parse_network_address_from_str(
            "9iHyKxXs2ZNLMp9N9gbUT9V8gTbsV7HED1C1VhttMfBUMPDyF7r",
        )
        .unwrap();

        let bootstrap_config = BootstrapConfig::default();

        let height = BlockHeight(ctx.pre_header.height);
        let submit_tx = SubmitTxMock::default();
        let oracle_config = perform_bootstrap_chained_transaction(BootstrapInput {
            oracle_address: address,
            config: bootstrap_config.clone(),
            wallet: &WalletDataMock {
                unspent_boxes: unspent_boxes.clone(),
                change_address: change_address.clone(),
            },
            tx_signer: &mut LocalTxSigner {
                ctx: &ctx,
                wallet: &wallet,
            },
            submit_tx: &submit_tx,
            tx_fee: *BASE_FEE,
            erg_value_per_box: *BASE_FEE,
            change_address: change_address.address(),
            height,
        })
        .unwrap()
        .0;

        let token_ids = &oracle_config.token_ids;
        // Find output box guarding the Update NFT
        let txs = submit_tx.transactions.borrow();
        let update_nft_box = txs
            .iter()
            .flat_map(|tx| tx.outputs.iter())
            .find(|output| {
                output
                    .tokens
                    .clone()
                    .into_iter()
                    .flatten()
                    .any(|token| token.token_id == token_ids.update_nft_token_id.token_id())
            })
            .unwrap();
        // Check that Update NFT is guarded by UpdateContract, and parameters are correct

        let update_contract_inputs = UpdateContractInputs::build_with(
            UpdateContractParameters::default(),
            token_ids.pool_nft_token_id.clone(),
            token_ids.ballot_token_id.clone(),
        )
        .unwrap();
        let update_contract = crate::contracts::update::UpdateContract::from_ergo_tree(
            update_nft_box.ergo_tree.clone(),
            &update_contract_inputs,
        )
        .unwrap();
        assert!(
            update_contract.min_votes() == bootstrap_config.update_contract_parameters.min_votes()
        );
        assert!(update_contract.pool_nft_token_id() == token_ids.pool_nft_token_id.token_id());
        assert!(update_contract.ballot_token_id() == token_ids.ballot_token_id.token_id());
        let s = serde_yaml::to_string(&oracle_config).unwrap();
        println!("{}", s);

        // Quickly check an encoding
        let bytes: Vec<u8> = token_ids.ballot_token_id.token_id().into();
        let encoded = base64::encode(bytes);
        let ballot_id = TokenId::from_base64(&encoded).unwrap();
        assert_eq!(token_ids.ballot_token_id.token_id(), ballot_id);

        // Check that refresh contract is updated
        assert_ne!(
            oracle_config
                .refresh_box_wrapper_inputs
                .contract_inputs
                .contract_parameters()
                .ergo_tree_bytes(),
            bootstrap_config
                .refresh_contract_parameters
                .ergo_tree_bytes()
        );
        // Check that ballot contract is updated
        assert_ne!(
            oracle_config
                .ballot_box_wrapper_inputs
                .contract_inputs
                .contract_parameters()
                .ergo_tree_bytes(),
            bootstrap_config
                .ballot_contract_parameters
                .ergo_tree_bytes()
        );
        // Check that oracle contract is updated
        assert_ne!(
            oracle_config
                .oracle_box_wrapper_inputs
                .contract_inputs
                .contract_parameters()
                .ergo_tree_bytes(),
            bootstrap_config
                .oracle_contract_parameters
                .ergo_tree_bytes()
        );
        // Check that pool contract is updated
        assert_ne!(
            oracle_config
                .pool_box_wrapper_inputs
                .contract_inputs
                .contract_parameters()
                .ergo_tree_bytes(),
            bootstrap_config.pool_contract_parameters.ergo_tree_bytes()
        );
        // Check that update contract is updated
        assert_ne!(
            oracle_config
                .update_box_wrapper_inputs
                .contract_inputs
                .contract_parameters()
                .ergo_tree_bytes(),
            bootstrap_config
                .update_contract_parameters
                .ergo_tree_bytes()
        );
    }

    #[test]
    fn test_custom_contract_param() {
        let config: BootstrapConfig = serde_yaml::from_str("
---
oracle_contract_parameters:
  ergo_tree_bytes: 100a040004000580dac409040004000e20472b4b6250655368566d597133743677397a24432646294a404d635166546a570402040204020402d804d601b2a5e4e3000400d602db63087201d603db6308a7d604e4c6a70407ea02d1ededed93b27202730000b2720373010093c27201c2a7e6c67201040792c172017302eb02cd7204d1ededededed938cb2db6308b2a4730300730400017305938cb27202730600018cb2720373070001918cb27202730800028cb272037309000293e4c672010407720492c17201c1a7efe6c672010561
  pool_nft_index: 5
  min_storage_rent_index: 2
  min_storage_rent: 10000000
refresh_contract_parameters:
  ergo_tree_bytes: 1016043c040004000e202a472d4a614e645267556b58703273357638792f423f4528482b4d625065536801000502010105000400040004020402040204080400040a05c8010e20472b4b6250655368566d597133743677397a24432646294a404d635166546a570400040404020408d80ed60199a37300d602b2a4730100d603b5a4d901036395e6c672030605eded928cc77203017201938cb2db6308720373020001730393e4c672030504e4c6720205047304d604b17203d605b0720386027305860273067307d901053c413d0563d803d607e4c68c7205020605d6088c720501d6098c720802860272078602ed8c720901908c72080172079a8c7209027207d6068c720502d6078c720501d608db63087202d609b27208730800d60ab2a5730900d60bdb6308720ad60cb2720b730a00d60db27208730b00d60eb2a5730c00ea02ea02ea02ea02ea02ea02ea02ea02ea02ea02ea02ea02ea02ea02ea02ea02ea02cde4c6b27203e4e30004000407d18f8cc77202017201d1927204730dd18c720601d190997207e4c6b27203730e0006059d9c72077e730f057310d1938c7209017311d193b2720b7312007209d1938c720c018c720d01d1928c720c02998c720d027e9c7204731305d193b1720bb17208d193e4c6720a04059d8c7206027e720405d193e4c6720a05049ae4c6720205047314d193c2720ac27202d192c1720ac17202d1928cc7720a0199a37315d193db6308720edb6308a7d193c2720ec2a7d192c1720ec1a7
  pool_nft_index: 17
  oracle_token_id_index: 3
  min_data_points_index: 13
  min_data_points: 2
  buffer_length_index: 21
  buffer_length: 4
  max_deviation_percent_index: 15
  max_deviation_percent: 5
  epoch_length_index: 0
  epoch_length: 30
pool_contract_parameters:
  ergo_tree_bytes: 1004040204000e20546a576e5a7234753778214125442a472d4b614e645267556b587032733576380e206251655468576d5a7134743777217a25432a462d4a404e635266556a586e3272d801d6018cb2db6308b2a473000073010001d1ec93720173029372017303
  refresh_nft_index: 2
  update_nft_index: 3
update_contract_parameters:
  ergo_tree_bytes: 100e040004000400040204020e20472b4b6250655368566d597133743677397a24432646294a404d635166546a570400040004000e203f4428472d4b6150645367566b5970337336763979244226452948404d625165010005000400040cd806d601b2a4730000d602b2db63087201730100d603b2a5730200d604db63087203d605b2a5730300d606b27204730400d1ededed938c7202017305ededededed937202b27204730600938cc77201018cc772030193c17201c1720393c672010405c67203040593c672010504c672030504efe6c672030661edededed93db63087205db6308a793c27205c2a792c17205c1a7918cc77205018cc7a701efe6c67205046192b0b5a4d9010763d801d609db630872079591b172097307edededed938cb2720973080001730993e4c6720705048cc7a70193e4c67207060ecbc2720393e4c67207070e8c72060193e4c6720708058c720602730a730bd9010741639a8c7207018cb2db63088c720702730c00027e730d05
  pool_nft_index: 5
  ballot_token_index: 9
  min_votes_index: 13
  min_votes: 2
ballot_contract_parameters:
  ergo_tree_bytes: 10070580dac409040204020400040204000e206251655468576d5a7134743777217a25432a462d4a404e635266556a586e3272d803d601b2a5e4e3000400d602c672010407d603e4c6a70407ea02d1ededede6720293c27201c2a793db63087201db6308a792c172017300eb02cd7203d1ededededed91b1a4730191b1db6308b2a47302007303938cb2db6308b2a473040073050001730693e47202720392c17201c1a7efe6c672010561
  min_storage_rent_index: 0
  min_storage_rent: 10000000
  update_nft_index: 6
tokens_to_mint:
  pool_nft:
    name: pool NFT
    description: Pool NFT
  refresh_nft:
    name: refresh NFT
    description: refresh NFT
  update_nft:
    name: update NFT
    description: update NFT
  oracle_tokens:
    name: oracle token
    description: oracle token
    quantity: 15
  ballot_tokens:
    name: ballot token
    description: ballot token
    quantity: 15
  reward_tokens:
    name: reward token
    description: reward token
    quantity: 100000000
node_ip: 10.94.77.47
node_port: 9052
node_api_key: hello
core_api_port: 9010
data_point_source: NanoErgUsd
data_point_source_custom_script: ~
oracle_address: 3Wy3BaCjGDWE3bjjZkNo3aWaMz3cYrePMFhchcKovY9uG9vhpAuW
base_fee: 1100000
").unwrap();
        assert_eq!(config.refresh_contract_parameters.min_data_points().0, 2);
    }
}<|MERGE_RESOLUTION|>--- conflicted
+++ resolved
@@ -50,12 +50,8 @@
         SignTransactionWithInputs, SubmitTransaction,
     },
     oracle_config::{BASE_FEE, ORACLE_CONFIG},
-<<<<<<< HEAD
     oracle_types::{BlockHeight, EpochCounter},
-    pool_config::{PoolConfig, PoolConfigError, TokenIds},
-=======
     pool_config::{PoolConfig, PoolConfigError, TokenIds, DEFAULT_POOL_CONFIG_FILE_NAME},
->>>>>>> cffb8bbb
     serde::BootstrapConfigSerde,
     spec_token::{
         BallotTokenId, OracleTokenId, PoolTokenId, RefreshTokenId, RewardTokenId, SpecToken,
